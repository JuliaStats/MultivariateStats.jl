--- conflicted
+++ resolved
@@ -14,13 +14,9 @@
 StatsBase = "2913bbd2-ae8a-5f71-8c99-4fb6c76f3a91"
 
 [compat]
-<<<<<<< HEAD
-StatsBase = ">=0.29"
-=======
 Arpack = "0.3, 0.4, 0.5"
 StatsBase = "0.29, 0.30, 0.31, 0.32, 0.33"
 julia = "1.1"
->>>>>>> c0f74de2
 
 [extras]
 Random = "9a3f8284-a2c9-5f02-9a11-845980a1fd5c"
