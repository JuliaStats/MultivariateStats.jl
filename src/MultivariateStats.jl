module MultivariateStats

    using LinearAlgebra
    using SparseArrays
    using Statistics: middle
    using StatsAPI: RegressionModel
    using StatsBase: SimpleCovariance, CovarianceEstimator, AbstractDataTransform,
                     ConvergenceException, pairwise, pairwise!, CoefTable

    import Statistics: mean, var, cov, covm, cor
<<<<<<< HEAD
    import Base: length, size, show, dump, eltype
    import StatsBase: fit, predict, predict!, ConvergenceException, coef, weights,
                      dof, pairwise, r2
    import SparseArrays
=======
    import Base: length, size, show
    import StatsAPI: fit, predict, coef, weights, dof, r2
>>>>>>> f424438e
    import LinearAlgebra: eigvals, eigvecs

    export

    ## common
    evaluate,           # evaluate discriminant function values
    predict,            # use a model to predict responses (imported from StatsBase)
    fit,                # fit a model to data (imported from StatsBase)
    centralize,         # subtract a mean vector from each column
    decentralize,       # add a mean vector to each column
    indim,              # the input dimension of a model
    outdim,             # the output dimension of a model
    projection,         # the projection matrix
    reconstruct,        # reconstruct the input (approximately) given the output
    eigvals,            # eignenvalues of the transformation
    eigvecs,            # eignenvectors of the transformation
    loadings,           # model loadings
    var,                # model variance

    # lreg
    llsq,               # Linear Least Square regression
    ridge,              # Ridge regression
    isotonic,           # Isotonic regression

    # whiten
    Whitening,          # Type: Whitening transformation

    invsqrtm,           # Compute inverse of matrix square root, i.e. inv(sqrtm(A))
    cov_whitening,      # Compute a whitening transform based on covariance
    cov_whitening!,     # Compute a whitening transform based on covariance (input will be overwritten)
    invsqrtm,           # Compute C^{-1/2}, i.e. inv(sqrtm(C))

    ## pca
    PCA,                # Type: Principal Component Analysis model

    pcacov,             # PCA based on covariance
    pcasvd,             # PCA based on singular value decomposition of input data
    principalratio,     # the ratio of variances preserved in the principal subspace
    principalvar,       # the variance along a specific principal direction
    principalvars,      # the variances along all principal directions

    tprincipalvar,      # total principal variance, i.e. sum(principalvars(M))
    tresidualvar,       # total residual variance

    ## ppca
    PPCA,               # Type: the Probabilistic PCA model

    ppcaml,             # Maximum likelihood probabilistic PCA
    ppcaem,             # EM algorithm for probabilistic PCA
    bayespca,           # Bayesian PCA

    ## kpca
    KernelPCA,          # Type: the Kernel PCA model

    ## cca
    CCA,                # Type: Correlation Component Analysis model

    ccacov,             # CCA based on covariances
    ccasvd,             # CCA based on singular value decomposition of input data
    cor,                # correlations of all projected directions

    ## cmds
    MDS,
    MetricMDS,
    classical_mds,      # perform classical MDS over a given distance matrix
    stress,             # stress evaluation

    gram2dmat, gram2dmat!,  # Gram matrix => Distance matrix
    dmat2gram, dmat2gram!,  # Distance matrix => Gram matrix

    ## lda
    LinearDiscriminant,     # Type: Linear Discriminant functional
    MulticlassLDAStats,     # Type: Statistics required for training multi-class LDA
    MulticlassLDA,          # Type: Multi-class LDA model
    SubspaceLDA,            # Type: LDA model for high-dimensional spaces

    ldacov,                 # Linear discriminant analysis based on covariances

    classweights,           # class-specific weights
    classmeans,             # class-specific means
    withclass_scatter,      # with-class scatter matrix
    betweenclass_scatter,   # between-class scatter matrix
    multiclass_lda_stats,   # compute statistics for multiclass LDA training
    multiclass_lda,         # train multi-class LDA based on statistics
    mclda_solve,            # solve multi-class LDA projection given sStatisticalModel

    ## ica
    ICA,                    # Type: the Fast ICA model

    fastica!,               # core algorithm function for the Fast ICA

    ## fa
    FactorAnalysis,         # Type: the Factor Analysis model

    faem,                   # EM algorithm for factor analysis
    facm,                   # CM algorithm for factor analysis

    ## facrot
    FactorRotationAlgorithm,   # Type: Factor rotation algorithm
    Orthomax,                  # Type: Orthomax factor rotation algorithm
    # Convenience types for factor rotation algorithms
    Varimax,                   # Type
    Quartimax,                 # Type
    Equamax,                   # Type
    Parsimax,                  # Type

    FactorRotation,            # Type: Return type for factor rotations
    
    rotatefactors              # Alternative interface to factor rotations

    ## source files
    include("types.jl")
    include("common.jl")
    include("lreg.jl")
    include("whiten.jl")
    include("pca.jl")
    include("ppca.jl")
    include("kpca.jl")
    include("cca.jl")
    include("cmds.jl")
    include("mmds.jl")
    include("lda.jl")
    include("ica.jl")
    include("fa.jl")
    include("facrot.jl")

    ## deprecations
    @deprecate indim(f) size(f,1)
    @deprecate outdim(f) size(f,2)
    @deprecate transform(f, x) predict(f, x)
    @deprecate indim(f::Whitening) length(f::Whitening)
    @deprecate outdim(f::Whitening) length(f::Whitening)
    @deprecate tvar(f::PCA) var(f::PCA)
    @deprecate classical_mds(D::AbstractMatrix, p::Int) predict(fit(MDS, D, maxoutdim=p, distances=true))
    @deprecate transform(f::MDS) predict(f::MDS)
    @deprecate xindim(M::CCA) size(M,1)
    @deprecate yindim(M::CCA) size(M,2)
    @deprecate outdim(M::CCA) size(M,3)
    @deprecate correlations(M::CCA) cor(M)
    @deprecate xmean(M::CCA) mean(M, :x)
    @deprecate ymean(M::CCA) mean(M, :y)
    @deprecate xprojection(M::CCA) projection(M, :x)
    @deprecate yprojection(M::CCA) projection(M, :y)
    @deprecate xtransform(M::CCA, x) predict(M, x, :x)
    @deprecate ytransform(M::CCA, y) predict(M, y, :y)

end # module<|MERGE_RESOLUTION|>--- conflicted
+++ resolved
@@ -8,15 +8,8 @@
                      ConvergenceException, pairwise, pairwise!, CoefTable
 
     import Statistics: mean, var, cov, covm, cor
-<<<<<<< HEAD
-    import Base: length, size, show, dump, eltype
-    import StatsBase: fit, predict, predict!, ConvergenceException, coef, weights,
-                      dof, pairwise, r2
-    import SparseArrays
-=======
     import Base: length, size, show
     import StatsAPI: fit, predict, coef, weights, dof, r2
->>>>>>> f424438e
     import LinearAlgebra: eigvals, eigvecs
 
     export
