# Linear Discriminant Analysis

#### Type to represent a linear discriminant functional

"""
A linear discriminant functional can be written as

```math
    f(\\mathbf{x}) = \\mathbf{w}^T \\mathbf{x} + b
```

Here, ``\\mathbf{w}`` is the coefficient vector, and ``b`` is the bias constant.
"""
struct LinearDiscriminant{T<:Real} <: RegressionModel
    w::Vector{T}
    b::T
end

#### function to solve linear discriminant
"""
    ldacov(C, μp, μn)

Performs LDA given a covariance matrix `C` and both mean vectors `μp` & `μn`.  Returns a linear discriminant functional of type [`LinearDiscriminant`](@ref).

*Parameters*
- `C`: The pooled covariance matrix (*i.e* ``(\\mathbf{C}_p + \\mathbf{C}_n)/2``)
- `μp`: The mean vector of the positive class.
- `μn`: The mean vector of the negative class.
"""
function ldacov(C::DenseMatrix{T},
                μp::DenseVector{T},
                μn::DenseVector{T}) where T<:Real

    w = cholesky(C) \ (μp - μn)
    ap = w ⋅ μp
    an = w ⋅ μn
    c = 2 / (ap - an)
    LinearDiscriminant(rmul!(w, c), 1 - c * ap)
end

"""
    ldacov(Cp, Cn, μp, μn)

Performs LDA given covariances and mean vectors. Returns a linear discriminant functional of type [`LinearDiscriminant`](@ref).

*Parameters*
- `Cp`: The covariance matrix of the positive class.
- `Cn`: The covariance matrix of the negative class.
- `μp`: The mean vector of the positive class.
- `μn`: The mean vector of the negative class.

**Note:** The coefficient vector is scaled such that ``\\mathbf{w}'\\boldsymbol{μ}_p + b = 1`` and ``\\mathbf{w}'\\boldsymbol{μ}_n + b = -1``.
"""
ldacov(Cp::DenseMatrix{T},
       Cn::DenseMatrix{T},
       μp::DenseVector{T},
       μn::DenseVector{T}) where T<:Real = ldacov(Cp + Cn, μp, μn)

"""
    evaluate(f, x::AbstractVector)

Evaluate the linear discriminant value, *i.e* ``\\mathbf{w}'x + b``, it returns a real value.
"""
evaluate(f::LinearDiscriminant, x::AbstractVector) = dot(f.w, x) + f.b

"""
    evaluate(f, X::AbstractMatrix)

Evaluate the linear discriminant value, *i.e* ``\\mathbf{w}'x + b``, for each sample in columns of `X`. The function returns a vector of length `size(X, 2)`.
"""
function evaluate(f::LinearDiscriminant, X::AbstractMatrix)
    R = transpose(X) * f.w
    if f.b != 0
        broadcast!(+, R, R, f.b)
    end
    return R
end

# RegressionModel interface

"""
    predict(f, x::AbstractVector)

Make prediction for the vector `x`. It returns `true` iff `evaluate(f, x)` is positive.
"""
predict(f::LinearDiscriminant, x::AbstractVector) = evaluate(f, x) > 0

"""
    predict(f, X::AbstractMatrix)

Make predictions for the matrix `X`.
"""
predict(f::LinearDiscriminant, X::AbstractMatrix) = Bool[y > 0 for y in evaluate(f, X)]

"""
    coef(f::LinearDiscriminant)

Return the coefficients of the linear discriminant model.
"""
coef(f::LinearDiscriminant) = (f.b, f.w)

"""
    coef(f::LinearDiscriminant)

Return the coefficients' names of the linear discriminant model.
"""
coefnames(f::LinearDiscriminant) = ["Bias", "Weights"]

"""
    dof(f::LinearDiscriminant)

Return the number of degrees of freedom in the linear discriminant model.
"""
dof(f::LinearDiscriminant) = length(f.w)+1

"""
    weights(f::LinearDiscriminant)

Return the linear discriminant model coefficient vector.
"""
weights(f::LinearDiscriminant) = f.w

"""
    length(f::LinearDiscriminant)

Get the length of the coefficient vector.
"""
length(f::LinearDiscriminant) = length(f.w)

"""
    fit(LinearDiscriminant, Xp, Xn; covestimator = SimpleCovariance())

Performs LDA given both positive and negative samples. The function accepts following parameters:

**Parameters**
- `Xp`: The sample matrix of the positive class.
- `Xn`: The sample matrix of the negative class.

**Keyword arguments:**
- `covestimator`: Custom covariance estimator for between-class covariance. The covariance matrix will be calculated as `cov(covestimator_between, #=data=#; dims=2, mean=zeros(#=...=#)`. Custom covariance estimators, available in other packages, may result in more robust discriminants for data with more features than observations.
"""
function fit(::Type{LinearDiscriminant}, Xp::DenseMatrix{T}, Xn::DenseMatrix{T};
             covestimator::CovarianceEstimator = SimpleCovariance()) where T<:Real
    μp = vec(mean(Xp, dims=2))
    μn = vec(mean(Xn, dims=2))
    Zp = Xp .- μp
    Zn = Xn .- μn
    Cp = calcscattermat(covestimator, Zp)
    Cn = calcscattermat(covestimator, Zn)
    ldacov(Cp, Cn, μp, μn)
end

#==============================================================================#

#### Multiclass LDA Stats

"""
Resulting statistics of the multi-class LDA evaluation.
"""
mutable struct MulticlassLDAStats{T<:Real, M<:AbstractMatrix{T}, N<:AbstractMatrix{T}}
    dim::Int              # sample dimensions
    nclasses::Int         # number of classes
    cweights::Vector{T}   # class weights
    tweight::T            # total sample weight
    mean::Vector{T}       # overall sample mean
    cmeans::Matrix{T}     # class-specific means
    Sw::M                 # within-class scatter matrix
    Sb::N                 # between-class scatter matrix
end

mean(S::MulticlassLDAStats) = S.mean
classweights(S::MulticlassLDAStats) = S.cweights
classmeans(S::MulticlassLDAStats) = S.cmeans

withclass_scatter(S::MulticlassLDAStats) = S.Sw
betweenclass_scatter(S::MulticlassLDAStats) = S.Sb

function MulticlassLDAStats(cweights::Vector{T},
                            mean::Vector{T},
                            cmeans::Matrix{T},
                            Sw::AbstractMatrix{T},
                            Sb::AbstractMatrix{T}) where T<:Real
    d, nc = size(cmeans)
    length(mean) == d || throw(DimensionMismatch("Incorrect length of mean"))
    length(cweights) == nc || throw(DimensionMismatch("Incorrect length of cweights"))
    tw = sum(cweights)
    size(Sw) == (d, d) || throw(DimensionMismatch("Incorrect size of Sw"))
    size(Sb) == (d, d) || throw(DimensionMismatch("Incorrect size of Sb"))
    MulticlassLDAStats(d, nc, cweights, tw, mean, cmeans, Sw, Sb)
end

function multiclass_lda_stats(X::AbstractMatrix{T}, y::AbstractVector;
                              covestimator_within::CovarianceEstimator=SimpleCovariance(),
                              covestimator_between::CovarianceEstimator=SimpleCovariance()) where T<:Real
    # check sizes
    d = size(X, 1)
    n = size(X, 2)
    nc = length(unique(y))
    n ≥ nc || throw(ArgumentError("The number of samples is less than the number of classes"))
    length(y) == n || throw(DimensionMismatch("Inconsistent array sizes."))

    # compute class-specific weights and means
    cmeans, cweights, Z = center(X, y)

    Sw = calcscattermat(covestimator_within, Z)

    # compute between-class scattering
    mean = cmeans * Vector{T}(cweights ./ n)
    U = rmul!(cmeans .- mean, Diagonal(sqrt.(cweights)))
    Sb = calcscattermat(covestimator_between, U)

    return MulticlassLDAStats(Vector{T}(cweights), mean, cmeans, Sw, Sb)
end


#### Multiclass LDA

"""
A multi-class linear discriminant model type has following fields:
- `proj` is the projection matrix
- `pmeans` is the projected means of all classes
- `stats` is an instance of [`MulticlassLDAStats`](@ref) type that captures all statistics computed to train the model (which we will discuss later).
"""
mutable struct MulticlassLDA{T<:Real} <: RegressionModel
    proj::Matrix{T}
    pmeans::Matrix{T}
    stats::MulticlassLDAStats{T}
end

"""
    size(M::MulticlassLDA)

Get the input (*i.e* the dimension of the observation space) and output (*i.e* the dimension of the transformed features) dimensions of the model `M`.
"""
size(M::MulticlassLDA) = size(M.proj)
"""
    length(M::MulticlassLDA)

Get the sample dimensions.
"""
length(M::MulticlassLDA) = M.stats.dim
"""
    projection(M::MulticlassLDA)

Get the projection matrix (of size ``d × p``).
"""
projection(M::MulticlassLDA) = M.proj
"""
    mean(M::MulticlassLDA)

Get the overall sample mean vector (of length ``d``).
"""
mean(M::MulticlassLDA) = mean(M.stats)

"""
    classmeans(M)

Get the matrix comprised of class-specific means as columns (of size ``d × m``).
"""
classmeans(M::MulticlassLDA) = classmeans(M.stats)
"""
    classweights(M)

Get the weights of individual classes (a vector of length ``m``). If the samples are not weighted,
the weight equals the number of samples of each class.
"""
classweights(M::MulticlassLDA) = classweights(M.stats)
"""
    withinclass_scatter(M)

<<<<<<< HEAD
Get the within-class scatter matrix (of size ``d × d``).
=======
Get the within-class scatter matrix (of size ``(d, d)``).
>>>>>>> bdacc2a7
"""
withclass_scatter(M::MulticlassLDA) = withclass_scatter(M.stats)
"""
    betweenclass_scatter(M)

<<<<<<< HEAD
Get the between-class scatter matrix (of size ``d × d``).
=======
Get the between-class scatter matrix (of size ``(d, d)``).
>>>>>>> bdacc2a7
"""
betweenclass_scatter(M::MulticlassLDA) = betweenclass_scatter(M.stats)

"""
    predict(M::MulticlassLDA, x)

Transform input sample(s) in `x` to the output space of MC-LDA model `M`. Here, `x` can be either a sample vector or a matrix comprised of samples in columns.
"""
predict(M::MulticlassLDA, x::AbstractVecOrMat{T}) where {T<:Real} = M.proj'x

"""
    fit(MulticlassLDA, X, y; ...)

Perform multi-class LDA over a given data set `X` with corresponding labels `y`
with `nc` number of classes.

This function returns the resultant multi-class LDA model as an instance of [`MulticlassLDA`](@ref).

*Parameters*

- `X`:   the matrix of input samples, of size `(d, n)`. Each column in `X` is an observation.
- `y`:   the vector of class labels, of length `n`.

**Keyword arguments**

- `method`: The choice of methods:
    - `:gevd`: based on generalized eigenvalue decomposition (*default*).
    - `:whiten`: first derive a whitening transform from `Sw` and then solve the problem based on eigenvalue
    decomposition of the whiten `Sb`.
- `outdim`: The output dimension, i.e. dimension of the transformed space `min(d, nc-1)`
- `regcoef`: The regularization coefficient (*default:* `1.0e-6`). A positive value `regcoef * eigmax(Sw)`
    is added to the diagonal of `Sw` to improve numerical stability.
- `covestimator_between`: Custom covariance estimator for between-class covariance (*default:* `SimpleCovariance()`).
    The covariance matrix will be calculated as `cov(covestimator_between, #=data=#; dims=2, mean=zeros(#=...=#))`.
    Custom covariance estimators, available in other packages, may result in more robust discriminants for data
    with more features than observations.
- `covestimator_within`:  Custom covariance estimator for within-class covariance (*default:* `SimpleCovariance()`).
    The covariance matrix will be calculated as `cov(covestimator_within, #=data=#; dims=2, mean=zeros(nc))`.
    Custom covariance estimators, available in other packages, may result in more robust discriminants for data
    with more features than observations.

**Notes:**

The resultant projection matrix ``P`` satisfies:
```math
\\mathbf{P}^T (\\mathbf{S}_w + \\kappa \\mathbf{I}) \\mathbf{P} = \\mathbf{I}
```
Here, ``\\kappa`` equals `regcoef * eigmax(Sw)`. The columns of ``\\mathbf{P}`` are arranged in descending order of
the corresponding generalized eigenvalues.

Note that [`MulticlassLDA`](@ref) does not currently support the normalized version using ``\\mathbf{S}_w^*`` and
``\\mathbf{S}_b^*`` (see [`SubspaceLDA`](@ref)).
"""
function fit(::Type{MulticlassLDA}, X::AbstractMatrix{T}, y::AbstractVector;
             method::Symbol=:gevd,
             outdim::Int=min(size(X,1), length(unique(y))-1),
             regcoef::T=T(1.0e-6),
             covestimator_within::CovarianceEstimator=SimpleCovariance(),
             covestimator_between::CovarianceEstimator=SimpleCovariance()) where T<:Real

    multiclass_lda(multiclass_lda_stats(X, y;
                                        covestimator_within=covestimator_within,
                                        covestimator_between=covestimator_between);
                   method=method,
                   regcoef=regcoef,
                   outdim=outdim)
end

function multiclass_lda(S::MulticlassLDAStats{T};
                        method::Symbol=:gevd,
                        outdim::Int=min(S.dim, S.nclasses-1),
                        regcoef::T=T(1.0e-6)) where T<:Real

    P = mclda_solve(S.Sb, S.Sw, method, outdim, regcoef)
    MulticlassLDA(P, P'S.cmeans, S)
end

mclda_solve(Sb::AbstractMatrix{T}, Sw::AbstractMatrix{T}, method::Symbol, p::Int, regcoef::T) where T<:Real =
    mclda_solve!(copy(Sb), copy(Sw), method, p, regcoef)

function mclda_solve!(Sb::AbstractMatrix{T},
                      Sw::AbstractMatrix{T},
                      method::Symbol, p::Int, regcoef::T) where T<:Real

    p <= size(Sb, 1) || throw(ArgumentError("p cannot exceed sample dimension."))

    if method == :gevd
        regularize_symmat!(Sw, regcoef)
        E = eigen!(Symmetric(Sb), Symmetric(Sw))
        ord = sortperm(E.values; rev=true)
        P = E.vectors[:, ord[1:p]]

    elseif method == :whiten
        W = _lda_whitening!(Sw, regcoef)
        wSb = transpose(W) * (Sb * W)
        Eb = eigen!(Symmetric(wSb))
        ord = sortperm(Eb.values; rev=true)
        P = W * Eb.vectors[:, ord[1:p]]

    else
        throw(ArgumentError("Invalid method name $(method)"))
    end
    return P::Matrix{T}
end

function _lda_whitening!(C::AbstractMatrix{T}, regcoef::T) where T<:Real
    n = size(C,1)
    E = eigen!(Symmetric(C))
    v = E.values
    a = regcoef * maximum(v)
    for i = 1:n
        @inbounds v[i] = 1.0 / sqrt(v[i] + a)
    end
    return rmul!(E.vectors,  Diagonal(v))
end

#### SubspaceLDA

"""Subspace LDA model type has following fields:
- `projw`: the projection matrix of the subspace spanned by the between-class scatter
- `projLDA`: the projection matrix of the subspace spanned by the within-class scatter
- `λ`: the projection eigenvalues
- `cmeans`: the class centroids
- `cweights`: the class weights
"""
struct SubspaceLDA{T<:Real} <: RegressionModel
    projw::Matrix{T}
    projLDA::Matrix{T}
    λ::Vector{T}
    cmeans::Matrix{T}
    cweights::Vector{Int}
end

"""
    size(M)

Get the input (*i.e* the dimension of the observation space) and output (*i.e* the dimension of the subspace projection)
dimensions of the model `M`.
"""
size(M::SubspaceLDA) = (size(M.projw,1), size(M.projLDA, 2))
"""
    length(M)

Get dimension of the LDA model.
"""
length(M::SubspaceLDA) = size(M.projLDA, 2)
"""
    predict(M::SubspaceLDA, x)

Transform input sample(s) in `x` to the output space of LDA model `M`.
Here, `x` can be either a sample vector or a matrix comprised of samples in columns.
"""
predict(M::SubspaceLDA, x::AbstractVecOrMat{T}) where {T<:Real} = M.projLDA' * (M.projw' * x)
"""
    projection(M)

Get the projection matrix.
"""
projection(M::SubspaceLDA) = M.projw * M.projLDA

"""
    mean(M::SubspaceLDA)

Returns the mean vector of the subspace LDA model `M`.
"""
mean(M::SubspaceLDA) = vec(sum(M.cmeans * Diagonal(M.cweights / sum(M.cweights)), dims=2))

"""
    eigvals(M::SubspaceLDA)

Get the eigenvalues of the subspace LDA model `M`.
"""
eigvals(M::SubspaceLDA) = M.λ

classmeans(M::SubspaceLDA) = M.cmeans
classweights(M::SubspaceLDA) = M.cweights

"""
    fit(SubspaceLDA, X, y; normalize=true)

Fit an subspace projection of LDA model over a given data set `X` with corresponding
labels `y` using the equivalent of ``\\mathbf{S}_w^*`` and ``\\mathbf{S}_b^*```.

Note: Subspace LDA also supports the normalized version of LDA via the `normalize` keyword.
"""
function fit(::Type{SubspaceLDA}, X::AbstractMatrix{T},
             y::AbstractVector;
             normalize::Bool=false) where {T<:Real}
    d, n = size(X, 1), size(X, 2)
    nc = length(unique(y))
    n > nc || throw(ArgumentError("The number of samples is less than or equals the number of classes"))
    length(y) == n || throw(DimensionMismatch("Inconsistent array sizes."))
    # Compute centroids, class weights, and deviation from centroids
    # Note Sb = Hb*Hb', Sw = Hw*Hw'
    cmeans, cweights, Hw = center(X, y)
    dmeans = cmeans .- (normalize ? mean(cmeans, dims=2) : cmeans * (cweights / T(n)))
    Hb = normalize ? dmeans : dmeans * Diagonal(convert(Vector{T}, sqrt.(cweights)))
    if normalize
        Hw /= T(sqrt(n))
    end
    # Project to the subspace spanned by the within-class scatter
    # (essentially, PCA before LDA)
    Uw, Σw, _ = svd(Hw, full=false)
    keep = Σw .> sqrt(eps(T)) * maximum(Σw)
    count(keep) > 0 || error("within-class covariance matrix is null")
    projw = Uw[:,keep]
    pHb = projw' * Hb
    pHw = projw' * Hw
    λ, G = lda_gsvd(pHb, pHw, cweights)
    SubspaceLDA(projw, G, λ, cmeans, cweights)
end

# Reference: Howland & Park (2006), "Generalizing discriminant analysis
# using the generalized singular value decomposition", IEEE
# Trans. Patt. Anal. & Mach. Int., 26: 995-1006.
function lda_gsvd(Hb::AbstractMatrix{T}, Hw::AbstractMatrix{T}, cweights::AbstractVector{Int}) where T<:Real
    nc = length(cweights)
    K = vcat(Hb', Hw') # `(n + nc) x m` matrix
    m = size(K, 2)
    P, R, Q = svd(K, full=false) # `Q` is `m x m` 
    tol = sqrt(eps(T))*maximum(R)
    t = count(x -> x > tol, R)
    R = R[1:t]
    Pk = P[1:nc, 1:t]
    U, ΣA, W = svd(Pk) # `W` is `t x t`
    ncnz = sum(cweights .> 0)
    # For the following codeblock `G` is `m x min(m, ncnz-1)`
    if t > ncnz-1
        G = Q[:,1:t]*(Diagonal(1 ./ R) * W[:,1:ncnz-1])
    else
        l = m <= ncnz - 1 ? m : ncnz - 1
        G = [Q[:,1:t]*(Diagonal(1 ./ R) * W) Q[:, t+1:l]]
    end
    # Normalize
    Gw = G' * Hw
    nrm = Gw * Gw'
    G = G ./ reshape(sqrt.(diag(nrm)), 1, size(G, 2))
    # Also get the eigenvalues
    Gw = G' * Hw
    Gb = G' * Hb
    λ = diag(Gb * Gb')./diag(Gw * Gw')
    λ, G
end

function center(X::AbstractMatrix{T}, y::AbstractVector) where T<:Real
    d, n = size(X,1), size(X,2)
    idxs = toindices(y)
    nc = maximum(idxs)
    # Calculate the class weights and means
    cmeans = zeros(T, d, nc)
    cweights = zeros(Int, nc)
    for j = 1:n
        k = idxs[j]
        for i = 1:d
            cmeans[i,k] += X[i,j]
        end
        cweights[k] += 1
    end
    for j = 1:nc
        cw = cweights[j]
        cw == 0 && continue
        for i = 1:d
            cmeans[i,j] /= cw
        end
    end
    # Compute differences from the means
    dX = Matrix{T}(undef, d, n)
    for j = 1:n
        k = idxs[j]
        for i = 1:d
            dX[i,j] = X[i,j] - cmeans[i,k]
        end
    end
    cmeans, cweights, dX
end<|MERGE_RESOLUTION|>--- conflicted
+++ resolved
@@ -268,21 +268,13 @@
 """
     withinclass_scatter(M)
 
-<<<<<<< HEAD
 Get the within-class scatter matrix (of size ``d × d``).
-=======
-Get the within-class scatter matrix (of size ``(d, d)``).
->>>>>>> bdacc2a7
 """
 withclass_scatter(M::MulticlassLDA) = withclass_scatter(M.stats)
 """
     betweenclass_scatter(M)
 
-<<<<<<< HEAD
 Get the between-class scatter matrix (of size ``d × d``).
-=======
-Get the between-class scatter matrix (of size ``(d, d)``).
->>>>>>> bdacc2a7
 """
 betweenclass_scatter(M::MulticlassLDA) = betweenclass_scatter(M.stats)
 
