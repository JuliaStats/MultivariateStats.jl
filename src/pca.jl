--- conflicted
+++ resolved
@@ -140,7 +140,6 @@
     print(io, "PCA(indim = $idim, outdim = $odim, principalratio = $(r2(M)))")
 end
 
-<<<<<<< HEAD
 function show(io::IO, ::MIME"text/plain", M::PCA)
     idim, odim = size(M)
     print(io, "PCA(indim = $idim, outdim = $odim, principalratio = $(r2(M)))")
@@ -166,8 +165,6 @@
     print(io, cft)
 end
 
-=======
->>>>>>> 99ee965d
 #### PCA Training
 
 ## auxiliary
