--- conflicted
+++ resolved
@@ -3,6 +3,13 @@
 using Test
 import Statistics: mean, cov
 import Random
+
+# for testing custom covariance estimators
+struct SimpleTestCovariance end
+
+function cov(X, ::SimpleTestCovariance; dims=1)
+    return cov(X; dims=dims, corrected=false)
+end
 
 @testset "Multi-class LDA" begin
 
@@ -22,30 +29,6 @@
             end
         end
     end
-<<<<<<< HEAD
-end
-
-Random.seed!(34568)
-
-# for testing custom covariance estimators
-struct SimpleTestCovariance end
-
-function cov(X, ::SimpleTestCovariance; dims=1)
-    return cov(X; dims=dims, corrected=false)
-end
-
-## prepare data
-let
-d = 5
-ns = [10, 15, 20]
-nc = length(ns)
-n = sum(ns)
-Xs = Matrix{Float64}[]
-ys = Vector{Int}[]
-Ss = Matrix{Float64}[]
-cmeans = zeros(d, nc)
-=======
->>>>>>> 26dd9d13
 
     Random.seed!(34568)
 
@@ -111,6 +94,11 @@
     @test withclass_scatter(S) ≈ Sw
     @test betweenclass_scatter(S) ≈ Sb
 
+    Sce = multiclass_lda_stats(nc, X, y; covarianceestimator=SimpleTestCovariance())
+
+    @test withclass_scatter(S) ≈ Sw
+    @test betweenclass_scatter(S) ≈ Sb
+
     ## Solve
 
     emax = maximum(eigvals(Sw))
@@ -133,125 +121,6 @@
 
     test_approx_eq_vecs(P1, P2)
 
-<<<<<<< HEAD
-    Xk = R * Diagonal(2 * rand(d) .+ 0.5) * randn(d, nk) .+ randn(d)
-    yk = fill(k, nk)
-    uk = vec(mean(Xk, dims=2))
-    Zk = Xk .- uk
-    Sk = Zk * Zk'
-
-    push!(Xs, Xk)
-    push!(ys, yk)
-    push!(Ss, Sk)
-    cmeans[:,k] .= uk
-end
-
-X = hcat(Xs...)
-y = vcat(ys...)
-mv = vec(mean(X, dims=2))
-Sw = zeros(d, d)
-for k = 1:nc
-    Sw += Ss[k]
-end
-
-Sb = zeros(d, d)
-for k = 1:nc
-    dv = cmeans[:,k] - mv
-    Sb += ns[k] * (dv * dv')
-end
-
-Z = X .- mv
-Sa = Z * Z'
-@test Sw + Sb ≈ Sa
-
-@assert size(X) == (d, n)
-@assert size(y) == (n,)
-
-## Stats
-
-S = multiclass_lda_stats(nc, X, y)
-
-@test S.dim == d
-@test S.nclasses == nc
-
-@test classweights(S) == ns
-@test classmeans(S) ≈ cmeans
-@test mean(S) ≈ mv
-
-@test withclass_scatter(S) ≈ Sw
-@test betweenclass_scatter(S) ≈ Sb
-
-Sce = multiclass_lda_stats(nc, X, y; covarianceestimator=SimpleTestCovariance())
-
-@test withclass_scatter(S) ≈ Sw
-@test betweenclass_scatter(S) ≈ Sb
-
-## Solve
-
-emax = maximum(eigvals(Sw))
-Sw_c = copy(Sw)
-Sb_c = copy(Sb)
-
-lambda = 1.0e-3
-Sw_r = Sw + (lambda * emax) * Matrix(I, d, d)
-
-P1 = mclda_solve(Sb, Sw, :gevd, nc-1, lambda)
-@test P1' * Sw_r * P1 ≈ Matrix(I, nc-1, nc-1)
-U = Sb * P1
-V = Sw_r * P1
-# test whether U is proportional to V,
-# which indicates P is the generalized eigenvectors
-@test U ≈ V*Diagonal(vec(mean(U./V, dims=1)))
-
-P2 = mclda_solve(Sb, Sw, :whiten, nc-1, lambda)
-@test P2' * Sw_r * P2 ≈ Matrix(I, nc-1, nc-1)
-
-test_approx_eq_vecs(P1, P2)
-
-
-## LDA
-
-for T in (Float32, Float64)
-    M = fit(MulticlassLDA, nc, convert(Matrix{T}, X), y; method=:gevd, regcoef=convert(T, lambda))
-    @test indim(M) == d
-    @test outdim(M) == nc - 1
-    @test projection(M) ≈ P1
-    @test M.pmeans ≈ M.proj'cmeans
-    @test transform(M, X) ≈ M.proj'X
-
-    M = fit(MulticlassLDA, nc, convert(Matrix{T}, X), y; method=:whiten, regcoef=convert(T, lambda))
-    @test indim(M) == d
-    @test outdim(M) == nc - 1
-    # @test projection(M) P2  # signs may change
-    @test M.pmeans ≈ M.proj'cmeans
-    @test transform(M, X) ≈ M.proj'X
-end
-
-
-## High-dimensional LDA (subspace LDA)
-
-# Low-dimensional case (no singularities)
-
-centers = [zeros(5) [10.0;zeros(4)] [0.0;10.0;zeros(3)]]
-
-# Case 1: 3 groups of 500
-dX = randn(5,1500);
-for i = 0:500:1000
-    dX[:,(1:500).+i] .= dX[:,(1:500).+i] .- mean(dX[:,(1:500).+i], dims=2)  # make the mean of each 0
-end
-dX1 = dX
-X1 = [dX[:,1:500].+centers[:,1] dX[:,501:1000].+centers[:,2] dX[:,1001:1500].+centers[:,3]]
-label1 = [fill(1,500); fill(2,500); fill(3,500)]
-# Case 2: 3 groups, one with 1000, one with 100, and one with 10
-dX = randn(5,1110);
-dX[:,   1:1000] .= dX[:,   1:1000] .- mean(dX[:,   1:1000], dims=2)
-dX[:,1001:1100] .= dX[:,1001:1100] .- mean(dX[:,1001:1100], dims=2)
-dX[:,1101:1110] .= dX[:,1101:1110] .- mean(dX[:,1101:1110], dims=2)
-dX2 = dX
-X2 = [dX[:,1:1000].+centers[:,1] dX[:,1001:1100].+centers[:,2] dX[:,1101:1110].+centers[:,3]]
-label2 = [fill(1,1000); fill(2,100); fill(3,10)]
-=======
->>>>>>> 26dd9d13
 
     ## LDA
 
