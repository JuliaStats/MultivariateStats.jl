using MultivariateStats
using LinearAlgebra
using Test
import Statistics: mean, cov
import Random

@testset "LDA" begin

    Random.seed!(34568)

    ## LinearDiscriminant

    @assert LinearDiscriminant <: Discriminant

    w = [1., 2., 3., 4., 5.]
    b = 2.5
    x = [4., 5., 2., 3., 1.]

    f = LinearDiscriminant(w, b)
    @test length(f) == 5
    @test evaluate(f, x) == 39.5
    @test evaluate(f, -x) == -34.5

    @test predict(f, x) == true
    @test predict(f, -x) == false

    X = rand(5, 8)
    Y = evaluate(f, X)
    @test size(Y) == (8,)
    for i = 1:8
        @test Y[i] ≈ evaluate(f, X[:,i])
    end
    @test predict(f, X) == (Y .> 0)

    ## prepare data

    t1 = deg2rad(30)
    t2 = deg2rad(75)

    R1 = [cos(t1) -sin(t1); sin(t1) cos(t1)]
    R2 = [cos(t2) -sin(t2); sin(t2) cos(t2)]

    n = 20
    Xp = Diagonal([1.2, 3.6]) * randn(2, n) .+ [1.0, -3.0]
    Xn = Diagonal([2.8, 1.8]) * randn(2, n) .+ [-5.0, 2.0]

    up = vec(mean(Xp, dims=2))
    un = vec(mean(Xn, dims=2))
    Cp = cov(Xp, dims=2)
    Cn = cov(Xn, dims=2)
    C = 0.5 * (Cp + Cn)

    w_gt = C \ (up - un)
    w_gt .*= (2 / (dot(w_gt, up) - dot(w_gt, un)))
    b_gt = 1.0 - dot(w_gt, up)

    @test dot(w_gt, up) + b_gt ≈ 1.0
    @test dot(w_gt, un) + b_gt ≈ -1.0

    ## LDA

    f = ldacov(C, up, un)
    @test f.w ≈ w_gt
    @test f.b ≈ b_gt

    f = ldacov(Cp, Cn, up, un)
    @test f.w ≈ w_gt
    @test f.b ≈ b_gt

<<<<<<< HEAD
# input of Float32 type
L = fit(LinearDiscriminant, [1 2 3 4f0], [5 6 7 8f0])
@test isa(L.b, Float32)

# covariance shrinkage
struct SimpleTestCovariance end

function cov(X, ::SimpleTestCovariance; dims=1)
    return cov(X; dims=dims, corrected=false)
end

begin
    fs = fit(LinearDiscriminant, Xp, Xn; covarianceestimator=SimpleTestCovariance())
    @test fs.w ≈ w_gt
    @test fs.b ≈ b_gt
=======
    f = fit(LinearDiscriminant, Xp, Xn)
    @test f.w ≈ w_gt
    @test f.b ≈ b_gt

    # input of Float32 type
    L = fit(LinearDiscriminant, [1 2 3 4f0], [5 6 7 8f0])
    @test isa(L.b, Float32)

>>>>>>> 26dd9d13
end<|MERGE_RESOLUTION|>--- conflicted
+++ resolved
@@ -3,6 +3,13 @@
 using Test
 import Statistics: mean, cov
 import Random
+
+# for testing custom covariance estimators
+struct SimpleTestCovariance end
+
+function cov(X, ::SimpleTestCovariance; dims=1)
+    return cov(X; dims=dims, corrected=false)
+end
 
 @testset "LDA" begin
 
@@ -67,30 +74,15 @@
     @test f.w ≈ w_gt
     @test f.b ≈ b_gt
 
-<<<<<<< HEAD
-# input of Float32 type
-L = fit(LinearDiscriminant, [1 2 3 4f0], [5 6 7 8f0])
-@test isa(L.b, Float32)
-
-# covariance shrinkage
-struct SimpleTestCovariance end
-
-function cov(X, ::SimpleTestCovariance; dims=1)
-    return cov(X; dims=dims, corrected=false)
-end
-
-begin
-    fs = fit(LinearDiscriminant, Xp, Xn; covarianceestimator=SimpleTestCovariance())
-    @test fs.w ≈ w_gt
-    @test fs.b ≈ b_gt
-=======
     f = fit(LinearDiscriminant, Xp, Xn)
     @test f.w ≈ w_gt
     @test f.b ≈ b_gt
 
+    fs = fit(LinearDiscriminant, Xp, Xn; covarianceestimator=SimpleTestCovariance())
+    @test fs.w ≈ w_gt
+    @test fs.b ≈ b_gt
+
     # input of Float32 type
     L = fit(LinearDiscriminant, [1 2 3 4f0], [5 6 7 8f0])
     @test isa(L.b, Float32)
-
->>>>>>> 26dd9d13
 end